[package]
name = "rs-script"
version = "0.1.0"
authors = ["Don Forbes <don.forbes3@gmail.com>"]
description = "A script runner and REPL for Rust snippets, expressions and programs"
edition = "2021"
license = "MIT OR Apache-2.0"
categories = ["command-line-utilities", "development-tools::build-utils"]
keywords = [
    "REPL",
    "command-line",
    "development",
    "eval",
    "expression-evaluator",
    "playground",
    "prototyping",
    "rapid",
    "runner",
    "script",
    "tool",
]

# Include the demo directory in the crate package
include = ["src/**", "Cargo.toml", "README.md", "demo/**"]

[dependencies]
bitflags = "2.5.0"
clap = { version = "4.5.11", features = ["cargo", "derive"] }
crossterm = { version = "0.27.0", features = ["use-dev-tty"] }
edit = "0.1.5"
env_logger = "0.11.3"
home = "0.5.9"
lazy_static = "1.5.0"
log = "0.4.21"
nu-ansi-term = "0.50.0"
proc-macro2 = "1.0.86"
quote = "1.0.36"
reedline = "0.33.0"
regex = "1.10.5"
serde = { version = "1.0.98", features = ["derive"] }
strum = { version = "0.26.3", features = ["derive", "phf"] }
supports-color = "3.0.0"
syn = { version = "2.0.68", features = ["extra-traits", "full", "visit"] }
termbg = "0.5.0"
toml = "0.8.14"
<<<<<<< HEAD
tui-textarea = { version = "0.5.0", features = ["crossterm", "search"] }
mockall = "0.13.0"
=======
tui-textarea = { version = "0.5.1", features = ["crossterm", "search"] }
mockall = "0.12.1"
>>>>>>> 2fb10749
scopeguard = "1.2.0"
ratatui = "0.27.0"
cargo_toml = "0.20.4"

[profile.dev]
opt-level = 1 # Use slightly better optimizations.
debug = true

[profile.release]
debug = false

[lib]
name = "rs_script"
path = "src/lib.rs"

[[bin]]
name = "rs_script"
path = "src/bin/rs_script.rs"

[features]
debug-logs = []

[dev-dependencies]
env_logger = "0.11.3"
sequential-test = "0.2.4"
tempfile = "3.10.1"
test-generator = "0.3.1"<|MERGE_RESOLUTION|>--- conflicted
+++ resolved
@@ -43,13 +43,8 @@
 syn = { version = "2.0.68", features = ["extra-traits", "full", "visit"] }
 termbg = "0.5.0"
 toml = "0.8.14"
-<<<<<<< HEAD
-tui-textarea = { version = "0.5.0", features = ["crossterm", "search"] }
+tui-textarea = { version = "0.5.1", features = ["crossterm", "search"] }
 mockall = "0.13.0"
-=======
-tui-textarea = { version = "0.5.1", features = ["crossterm", "search"] }
-mockall = "0.12.1"
->>>>>>> 2fb10749
 scopeguard = "1.2.0"
 ratatui = "0.27.0"
 cargo_toml = "0.20.4"
